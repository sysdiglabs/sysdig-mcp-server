--- conflicted
+++ resolved
@@ -12,8 +12,6 @@
 # Configure logging
 logging.basicConfig(format="%(asctime)s-%(process)d-%(levelname)s- %(message)s", level=os.environ.get("LOGLEVEL", "ERROR"))
 log = logging.getLogger(__name__)
-<<<<<<< HEAD
-=======
 
 
 inventory = InventoryTools()
@@ -32,7 +30,6 @@
     tags=["sysdig", "mcp", "stdio"],
 )
 ctx = Context(fastmcp=fastmcp)
->>>>>>> 045ccd60
 
 
 def list_all_resources(filter_exp: str = 'platform in ("GCP")') -> dd.DataFrame:
