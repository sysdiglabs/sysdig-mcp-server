--- conflicted
+++ resolved
@@ -179,13 +179,8 @@
             response = create_standard_response(results=api_response, execution_time_ms=execution_time)
 
             return response
-<<<<<<< HEAD
-        except ApiException as e:
-            log.error(f"Exception when calling InventoryApi->get_resources: {e}")
-=======
         except ToolError as e:
             logging.error("Exception when calling InventoryApi->get_resources: %s\n" % e)
->>>>>>> 045ccd60
             raise e
 
     def tool_get_resource(
